use std::net::SocketAddr;

use tokio_util::bytes::{Buf, BytesMut};
use tokio_util::codec::{Decoder, Encoder};
use tracing::Instrument;

use crate::decode::DecodeLevel;
use crate::server::task::ServerSetting;
use crate::tcp::server::{ServerTask, TcpServerConnectionHandler};
use futures_util::sink::SinkExt;
use tokio_stream::StreamExt;

/// server handling
mod address_filter;
pub(crate) mod handler;
pub(crate) mod request;
pub(crate) mod response;
pub(crate) mod task;
pub(crate) mod types;

/// Fine for this to be a constant since the corresponding channel is only used to change settings
pub(crate) const SERVER_SETTING_CHANNEL_CAPACITY: usize = 8;

use crate::error::Shutdown;

pub use address_filter::*;
pub use handler::*;
pub use types::*;

// re-export to the public API
#[cfg(feature = "tls")]
pub use crate::tcp::tls::server::TlsServerConfig;
#[cfg(feature = "tls")]
pub use crate::tcp::tls::*;

/// Handle to the server async task. The task is shutdown when the handle is dropped.
#[derive(Debug)]
pub struct ServerHandle {
    tx: tokio::sync::mpsc::Sender<ServerSetting>,
}

impl ServerHandle {
    /// Construct a [ServerHandle] from its fields
    ///
    /// This function is only required for the C bindings
    pub fn new(tx: tokio::sync::mpsc::Sender<ServerSetting>) -> Self {
        ServerHandle { tx }
    }

    /// Change the decoding level for future sessions and all active sessions
    pub async fn set_decode_level(&mut self, level: DecodeLevel) -> Result<(), Shutdown> {
        self.tx.send(ServerSetting::ChangeDecoding(level)).await?;
        Ok(())
    }
}

/// Spawns a TCP server task onto the runtime. This method can only
/// be called from within the runtime context. Use `Runtime::enter()`
/// to create a context on the current thread if necessary.
///
/// Each incoming connection will spawn a new task to handle it.
///
/// * `max_sessions` - Maximum number of concurrent sessions
/// * `addr` - A socket address to bound to
/// * `handlers` - A map of handlers keyed by a unit id
/// * `decode` - Decode log level
///
/// `WARNING`: This function must be called from with the context of the Tokio runtime or it will panic.
pub async fn spawn_tcp_server_task<T: RequestHandler>(
    max_sessions: usize,
    addr: SocketAddr,
    handlers: ServerHandlerMap<T>,
    filter: AddressFilter,
    decode: DecodeLevel,
) -> Result<ServerHandle, std::io::Error> {
    let listener = tokio::net::TcpListener::bind(addr).await?;

    let (tx, rx) = tokio::sync::mpsc::channel(SERVER_SETTING_CHANNEL_CAPACITY);

    let task = async move {
        ServerTask::new(
            max_sessions,
            listener,
            handlers,
            TcpServerConnectionHandler::Tcp,
            filter,
            decode,
        )
        .run(rx)
        .instrument(tracing::info_span!("Modbus-Server-TCP", "listen" = ?addr))
        .await;
    };

    tokio::spawn(task);

    Ok(ServerHandle::new(tx))
}

/// Spawns a RTU server task onto the runtime.
///
/// * `path` - Path to the serial device. Generally `/dev/tty0` on Linux and `COM1` on Windows.
/// * `settings` - Serial port settings
/// * `retry` - A boxed trait object that controls when opening the serial port is retried after a failure
/// * `handlers` - A map of handlers keyed by a unit id
/// * `decode` - Decode log level
///
/// `WARNING`: This function must be called from with the context of the Tokio runtime or it will panic.
#[cfg(feature = "serial")]
pub fn spawn_rtu_server_task<T: RequestHandler>(
    path: &str,
    settings: crate::serial::SerialSettings,
    retry: Box<dyn crate::retry::RetryStrategy>,
    handlers: ServerHandlerMap<T>,
    decode: DecodeLevel,
) -> Result<ServerHandle, std::io::Error> {
    let (tx, rx) = tokio::sync::mpsc::channel(SERVER_SETTING_CHANNEL_CAPACITY);
    let session = crate::server::task::SessionTask::new(
        handlers,
        crate::server::task::AuthorizationType::None,
        crate::common::frame::FrameWriter::rtu(),
        crate::common::frame::FramedReader::rtu_request(),
        rx,
        decode,
    );

    let mut rtu = crate::serial::server::RtuServerTask {
        port: path.to_string(),
        retry,
        settings,
        session,
    };

    let path = path.to_string();

    let task = async move {
        rtu.run()
            .instrument(tracing::info_span!("Modbus-Server-RTU", "port" = ?path))
            .await
    };

    tokio::spawn(task);

    Ok(ServerHandle::new(tx))
}

/// Spawns a "raw" TLS server task onto the runtime. This TLS server does NOT require that
/// the client certificate contain the Role extension and allows all operations for any authenticated
/// client.
///
/// Each incoming connection will spawn a new task to handle it.
///
/// * `max_sessions` - Maximum number of concurrent sessions
/// * `addr` - A socket address to bound to
/// * `handlers` - A map of handlers keyed by a unit id
/// * `filter` - Address filter which may be used to restrict the connecting IP address
/// * `tls_config` - TLS configuration
/// * `decode` - Decode log level
///
/// `WARNING`: This function must be called from with the context of the Tokio runtime or it will panic.
#[cfg(feature = "tls")]
pub async fn spawn_tls_server_task<T: RequestHandler>(
    max_sessions: usize,
    addr: SocketAddr,
    handlers: ServerHandlerMap<T>,
    tls_config: TlsServerConfig,
    filter: AddressFilter,
    decode: DecodeLevel,
) -> Result<ServerHandle, std::io::Error> {
    spawn_tls_server_task_impl(
        max_sessions,
        addr,
        handlers,
        None,
        tls_config,
        filter,
        decode,
    )
    .await
}

/// Spawns a "Secure Modbus" TLS server task onto the runtime. This TLS server requires that
/// the client certificate contain the Role extension and checks the authorization of requests against
/// the supplied handler.
///
///
/// Each incoming connection will spawn a new task to handle it.
///
/// * `max_sessions` - Maximum number of concurrent sessions
/// * `addr` - A socket address to bound to
/// * `handlers` - A map of handlers keyed by a unit id
/// * `auth_handler` - Handler used to authorize requests
/// * `tls_config` - TLS configuration
/// * `filter` - Address filter which may be used to restrict the connecting IP address
/// * `decode` - Decode log level
///
/// `WARNING`: This function must be called from with the context of the Tokio runtime or it will panic.
#[cfg(feature = "tls")]
pub async fn spawn_tls_server_task_with_authz<T: RequestHandler>(
    max_sessions: usize,
    addr: SocketAddr,
    handlers: ServerHandlerMap<T>,
    auth_handler: std::sync::Arc<dyn AuthorizationHandler>,
    tls_config: TlsServerConfig,
    filter: AddressFilter,
    decode: DecodeLevel,
) -> Result<ServerHandle, std::io::Error> {
    spawn_tls_server_task_impl(
        max_sessions,
        addr,
        handlers,
        Some(auth_handler),
        tls_config,
        filter,
        decode,
    )
    .await
}

#[cfg(feature = "tls")]
async fn spawn_tls_server_task_impl<T: RequestHandler>(
    max_sessions: usize,
    addr: SocketAddr,
    handlers: ServerHandlerMap<T>,
    auth_handler: Option<std::sync::Arc<dyn AuthorizationHandler>>,
    tls_config: TlsServerConfig,
    filter: AddressFilter,
    decode: DecodeLevel,
) -> Result<ServerHandle, std::io::Error> {
    let listener = tokio::net::TcpListener::bind(addr).await?;

    let (tx, rx) = tokio::sync::mpsc::channel(SERVER_SETTING_CHANNEL_CAPACITY);

    let task = async move {
        ServerTask::new(
            max_sessions,
            listener,
            handlers,
            TcpServerConnectionHandler::Tls(tls_config, auth_handler),
            filter,
            decode,
        )
        .run(rx)
        .instrument(tracing::info_span!("Modbus-Server-TLS", "listen" = ?addr))
        .await
    };

    tokio::spawn(task);

    Ok(ServerHandle::new(tx))
}

/// Spawns a Modbus RTU over TCP server.
///
/// This function starts a server that listens for Modbus RTU frames sent over a TCP connection.
/// Each incoming connection is handled asynchronously.
///
/// # Arguments
/// - `addr`: The socket address where the server will listen.
/// - `handlers`: A map of request handlers to process Modbus requests.
/// - `decode`: The decoding level to apply for debugging or verbose logs.
///
/// # Returns
/// - `Result<ServerHandle, std::io::Error>`: The server handle if the operation succeeds,
/// or an I/O error if the server fails to start.
#[cfg(feature = "overtcp")]
pub async fn spawn_rtu_overtcp_server_task<T: RequestHandler>(
    addr: SocketAddr,
    _handlers: ServerHandlerMap<T>,
    _decode: DecodeLevel,
) -> Result<ServerHandle, std::io::Error> {
    let listener = tokio::net::TcpListener::bind(addr).await?;
    println!("Servidor RTU over TCP escuchando en {}", addr);

    let (tx, _rx) = tokio::sync::mpsc::channel(SERVER_SETTING_CHANNEL_CAPACITY);

    let task = async move {
        loop {
            match listener.accept().await {
                Ok((stream, client_addr)) => {
<<<<<<< HEAD
                    println!("Nueva conection desde {:?}", addr);

                    let mut framed = tokio_util::codec::Framed::new(stream, ModbusRtuOverTcpCodec);

                    tokio::spawn(async move {
                        while let Some(Ok((unit_id, function_code, data))) = framed.next().await {
                            println!(
                                "Unidad {}: Código de Función {}: Datos recibidos: {:?}",
                                unit_id, function_code, data
                            );

                            let response_data = match function_code {
                                0x01 | 0x02 | 0x03 | 0x04 => vec![0x02, 0x00, 0x01], // Ejemplo: Leer registros
                                0x05 | 0x06 => vec![0x00, 0x01], // Ejemplo: Escribir un registro
                                _ => vec![function_code | 0x80, 0x01], // Código de función no soportado
                            };

                            if !response_data.is_empty() {
                                if let Err(e) = framed.send((unit_id, response_data)).await {
                                    match e.kind() {
                                        std::io::ErrorKind::ConnectionReset => {
                                            println!(
                                                "Conexión reiniciada por el cliente: {}",
                                                client_addr
                                            );
                                        }
                                        std::io::ErrorKind::BrokenPipe => {
                                            println!(
                                                "Conexión cerrada inesperadamente: {}",
                                                client_addr
                                            );
                                        }
                                        _ => {
                                            eprintln!(
                                                "Error inesperado al enviar respuesta: {}",
                                                e
                                            );
                                        }
                                    }
                                    break;
                                }
                            }
                        }

                        println!("Conexión cerrada desde {}", client_addr);
                    });
=======
                    tracing::info!("New connection from {:?}", addr);
                    println!("[{}:{}] New connection from {:?}", file!(), line!(), addr);

                    let mut phys_layer = crate::common::phys::PhysLayer::new_tcp(stream);

                    let result = session.run(&mut phys_layer).await;
                    match result {
                        crate::RequestError::Io(error_kind) => {
                            println!("[{}:{}] Err! {:?}", file!(), line!(), error_kind)
                        }
                        crate::RequestError::Exception(exception_code) => {
                            println!("[{}:{}] Err! {:?}", file!(), line!(), exception_code)
                        }
                        crate::RequestError::BadRequest(invalid_request) => {
                            println!("[{}:{}] Err! {:?}", file!(), line!(), invalid_request)
                        }
                        crate::RequestError::BadFrame(frame_parse_error) => {
                            println!("[{}:{}] Err! {:?}", file!(), line!(), frame_parse_error)
                        }
                        crate::RequestError::BadResponse(adu_parse_error) => {
                            println!("[{}:{}] Err! {:?}", file!(), line!(), adu_parse_error)
                        }
                        crate::RequestError::ResponseTimeout => {
                            println!("[{}:{}] ResponseTimeout", file!(), line!())
                        }
                        crate::RequestError::NoConnection => {
                            println!("[{}:{}] NoConnection", file!(), line!())
                        }
                        crate::RequestError::Internal(internal) => {
                            println!("[{}:{}] Err! {:?}", file!(), line!(), internal)
                        }
                        crate::RequestError::Shutdown => {
                            println!("Session with {:?} terminated due to Shutdown.", client_addr)
                        }
                    }
>>>>>>> c4cae728
                }

                Err(e) => {
                    tracing::error!("Error accepting connection: {:?}", e);
                }
            }
        }
    };

    tokio::spawn(task);

    Ok(ServerHandle::new(tx))
}

const MIN_RTU_FRAME_SIZE: usize = 4; // Mínimo: Unit ID (1) + Function Code (1) + CRC (2)

#[derive(Copy, Clone)]

/// ModbusRtuOverTcpCodec
pub struct ModbusRtuOverTcpCodec;

impl Decoder for ModbusRtuOverTcpCodec {
    type Item = (u8, u8, Vec<u8>); // Unit ID y Datos
    type Error = std::io::Error;

    fn decode(&mut self, src: &mut BytesMut) -> Result<Option<Self::Item>, Self::Error> {
        // Verificar longitud mínima
        if src.len() < MIN_RTU_FRAME_SIZE {
            return Ok(None); // Esperar más datos
        }

        // Extraer Unit ID, Function Code, y Datos (ignorando el CRC)
        let unit_id = src[0];
        let function_code = src[1];
        let data_end = src.len() - 2; // Excluye el CRC
        let data = src[2..data_end].to_vec();

        // Remover los bytes procesados del buffer
        src.advance(src.len());

        Ok(Some((unit_id, function_code, data)))
    }
}

impl Encoder<(u8, Vec<u8>)> for ModbusRtuOverTcpCodec {
    type Error = std::io::Error;

    fn encode(&mut self, item: (u8, Vec<u8>), dst: &mut BytesMut) -> Result<(), Self::Error> {
        let (unit_id, data) = item;

        // Crea la trama RTU
        dst.extend_from_slice(&[unit_id]); //unit ID
        dst.extend_from_slice(&data); //Datos

        // Calcular el CRC
        let crc = calculate_crc(&dst);
        dst.extend_from_slice(&crc.to_le_bytes());

        Ok(())
    }
}

fn calculate_crc(frame: &[u8]) -> u16 {
    let mut crc: u16 = 0xFFFF;
    for &byte in frame {
        crc ^= byte as u16;
        for _ in 0..8 {
            if crc & 0x0001 != 0 {
                crc >>= 1;
                crc ^= 0xA001;
            } else {
                crc >>= 1;
            }
        }
    }
    crc
}<|MERGE_RESOLUTION|>--- conflicted
+++ resolved
@@ -1,14 +1,10 @@
 use std::net::SocketAddr;
 
-use tokio_util::bytes::{Buf, BytesMut};
-use tokio_util::codec::{Decoder, Encoder};
 use tracing::Instrument;
 
 use crate::decode::DecodeLevel;
 use crate::server::task::ServerSetting;
 use crate::tcp::server::{ServerTask, TcpServerConnectionHandler};
-use futures_util::sink::SinkExt;
-use tokio_stream::StreamExt;
 
 /// server handling
 mod address_filter;
@@ -265,66 +261,25 @@
 #[cfg(feature = "overtcp")]
 pub async fn spawn_rtu_overtcp_server_task<T: RequestHandler>(
     addr: SocketAddr,
-    _handlers: ServerHandlerMap<T>,
-    _decode: DecodeLevel,
+    handlers: ServerHandlerMap<T>,
+    decode: DecodeLevel,
 ) -> Result<ServerHandle, std::io::Error> {
     let listener = tokio::net::TcpListener::bind(addr).await?;
-    println!("Servidor RTU over TCP escuchando en {}", addr);
-
-    let (tx, _rx) = tokio::sync::mpsc::channel(SERVER_SETTING_CHANNEL_CAPACITY);
-
+
+    let (tx, rx) = tokio::sync::mpsc::channel(SERVER_SETTING_CHANNEL_CAPACITY);
+
+    let mut session = crate::server::task::SessionTask::new(
+        handlers,
+        crate::server::task::AuthorizationType::None,
+        crate::common::frame::FrameWriter::rtu(),
+        crate::common::frame::FramedReader::rtu_request(),
+        rx,
+        decode,
+    );
     let task = async move {
         loop {
             match listener.accept().await {
                 Ok((stream, client_addr)) => {
-<<<<<<< HEAD
-                    println!("Nueva conection desde {:?}", addr);
-
-                    let mut framed = tokio_util::codec::Framed::new(stream, ModbusRtuOverTcpCodec);
-
-                    tokio::spawn(async move {
-                        while let Some(Ok((unit_id, function_code, data))) = framed.next().await {
-                            println!(
-                                "Unidad {}: Código de Función {}: Datos recibidos: {:?}",
-                                unit_id, function_code, data
-                            );
-
-                            let response_data = match function_code {
-                                0x01 | 0x02 | 0x03 | 0x04 => vec![0x02, 0x00, 0x01], // Ejemplo: Leer registros
-                                0x05 | 0x06 => vec![0x00, 0x01], // Ejemplo: Escribir un registro
-                                _ => vec![function_code | 0x80, 0x01], // Código de función no soportado
-                            };
-
-                            if !response_data.is_empty() {
-                                if let Err(e) = framed.send((unit_id, response_data)).await {
-                                    match e.kind() {
-                                        std::io::ErrorKind::ConnectionReset => {
-                                            println!(
-                                                "Conexión reiniciada por el cliente: {}",
-                                                client_addr
-                                            );
-                                        }
-                                        std::io::ErrorKind::BrokenPipe => {
-                                            println!(
-                                                "Conexión cerrada inesperadamente: {}",
-                                                client_addr
-                                            );
-                                        }
-                                        _ => {
-                                            eprintln!(
-                                                "Error inesperado al enviar respuesta: {}",
-                                                e
-                                            );
-                                        }
-                                    }
-                                    break;
-                                }
-                            }
-                        }
-
-                        println!("Conexión cerrada desde {}", client_addr);
-                    });
-=======
                     tracing::info!("New connection from {:?}", addr);
                     println!("[{}:{}] New connection from {:?}", file!(), line!(), addr);
 
@@ -360,7 +315,6 @@
                             println!("Session with {:?} terminated due to Shutdown.", client_addr)
                         }
                     }
->>>>>>> c4cae728
                 }
 
                 Err(e) => {
@@ -373,68 +327,4 @@
     tokio::spawn(task);
 
     Ok(ServerHandle::new(tx))
-}
-
-const MIN_RTU_FRAME_SIZE: usize = 4; // Mínimo: Unit ID (1) + Function Code (1) + CRC (2)
-
-#[derive(Copy, Clone)]
-
-/// ModbusRtuOverTcpCodec
-pub struct ModbusRtuOverTcpCodec;
-
-impl Decoder for ModbusRtuOverTcpCodec {
-    type Item = (u8, u8, Vec<u8>); // Unit ID y Datos
-    type Error = std::io::Error;
-
-    fn decode(&mut self, src: &mut BytesMut) -> Result<Option<Self::Item>, Self::Error> {
-        // Verificar longitud mínima
-        if src.len() < MIN_RTU_FRAME_SIZE {
-            return Ok(None); // Esperar más datos
-        }
-
-        // Extraer Unit ID, Function Code, y Datos (ignorando el CRC)
-        let unit_id = src[0];
-        let function_code = src[1];
-        let data_end = src.len() - 2; // Excluye el CRC
-        let data = src[2..data_end].to_vec();
-
-        // Remover los bytes procesados del buffer
-        src.advance(src.len());
-
-        Ok(Some((unit_id, function_code, data)))
-    }
-}
-
-impl Encoder<(u8, Vec<u8>)> for ModbusRtuOverTcpCodec {
-    type Error = std::io::Error;
-
-    fn encode(&mut self, item: (u8, Vec<u8>), dst: &mut BytesMut) -> Result<(), Self::Error> {
-        let (unit_id, data) = item;
-
-        // Crea la trama RTU
-        dst.extend_from_slice(&[unit_id]); //unit ID
-        dst.extend_from_slice(&data); //Datos
-
-        // Calcular el CRC
-        let crc = calculate_crc(&dst);
-        dst.extend_from_slice(&crc.to_le_bytes());
-
-        Ok(())
-    }
-}
-
-fn calculate_crc(frame: &[u8]) -> u16 {
-    let mut crc: u16 = 0xFFFF;
-    for &byte in frame {
-        crc ^= byte as u16;
-        for _ in 0..8 {
-            if crc & 0x0001 != 0 {
-                crc >>= 1;
-                crc ^= 0xA001;
-            } else {
-                crc >>= 1;
-            }
-        }
-    }
-    crc
 }